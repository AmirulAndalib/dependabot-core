--- conflicted
+++ resolved
@@ -329,23 +329,16 @@
                     packagesConfigResult is not null &&
                     packagesConfigResult.Dependencies.Length > 0)
                 {
-<<<<<<< HEAD
                     // project contained only packages.config dependencies
                     results[relativeProjectPath] = new ProjectDiscoveryResult()
                     {
                         FilePath = relativeProjectPath,
                         Dependencies = packagesConfigResult.Dependencies,
                         TargetFrameworks = packagesConfigResult.TargetFrameworks,
+                        ImportedFiles = [], // no imported files resolved for packages.config scenarios
+                        AdditionalFiles = packagesConfigResult.AdditionalFiles,
                     };
                 }
-=======
-                    FilePath = relativeProjectPath,
-                    Dependencies = packagesConfigResult.Dependencies,
-                    TargetFrameworks = packagesConfigResult.TargetFrameworks,
-                    ImportedFiles = [], // no imported files resolved for packages.config scenarios
-                    AdditionalFiles = packagesConfigResult.AdditionalFiles,
-                };
->>>>>>> 4cc0e843
             }
         }
 
