--- conflicted
+++ resolved
@@ -42,12 +42,10 @@
   spec.add_development_dependency "rake", "~> 13"
   spec.add_development_dependency "rspec", "~> 3.8"
   spec.add_development_dependency "rspec-its", "~> 1.2"
-<<<<<<< HEAD
   spec.add_development_dependency "rubocop", "~> 1.27.0"
   spec.add_development_dependency "ruby-debug-ide", "~> 0.7.3"
-=======
   spec.add_development_dependency "rubocop", "~> 1.28.2"
->>>>>>> 54812653
+  spec.add_development_dependency "ruby-debug-ide", "~> 0.7.3"
   spec.add_development_dependency "simplecov", "~> 0.21.0"
   spec.add_development_dependency "simplecov-console", "~> 0.9.1"
   spec.add_development_dependency "stackprof", "~> 0.2.16"
