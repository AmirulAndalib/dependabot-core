FROM docker.io/library/ubuntu:24.04

ARG TARGETARCH

LABEL org.opencontainers.image.source="https://github.com/dependabot/dependabot-core"

SHELL ["/bin/bash", "-o", "pipefail", "-c"]

ENV DEBIAN_FRONTEND="noninteractive" \
  LC_ALL="en_US.UTF-8" \
  LANG="en_US.UTF-8"

RUN apt-get update \
  && apt-get upgrade -y \
  && apt-get install -y --no-install-recommends \
    # dev dependencies for CI
    build-essential \
    curl \
    libgmp-dev \
    # Compression libs
    zlib1g-dev \
    unzip \
    zstd \
    # VCS section
    git \
    git-lfs \
    bzr \
    mercurial \
    # needed to sign commits
    gnupg2 \
    # for git repo access with ssh key credentials
    openssh-client \
    # Installs certs in dependabot-action and CLI
    ca-certificates \
    # used to check if a file is binary in the VendorUpdater
    file \
    # used by Ruby to parse YAML
    libyaml-dev \
    locales \
  && locale-gen en_US.UTF-8 \
  && rm -rf /var/lib/apt/lists/*

ARG USER_UID=1000
ARG USER_GID=$USER_UID

RUN <<EOT
  # Check if the group and user already exist, if not create them
  if ! getent group "$USER_GID"; then
    groupadd --gid "$USER_GID" dependabot
  else
    GROUP_NAME=$(getent group "$USER_GID" | awk -F':' '{print $1}')
    groupmod -n dependabot "$GROUP_NAME"
  fi

  if ! getent passwd "$USER_UID"; then
    useradd --uid "$USER_UID" --gid "$USER_GID" -m dependabot
  else
    USER_NAME=$(getent passwd "$USER_UID" | awk -F':' '{print $1}')
    OLD_HOME=$(getent passwd "$USER_UID" | awk -F':' '{print $6}')
    usermod -l dependabot "$USER_NAME"
    # Rename the home directory if it exists and isn't already /home/dependabot
    if [ -d "$OLD_HOME" ] && [ "$OLD_HOME" != "/home/dependabot" ]; then
      usermod -d /home/dependabot -m dependabot
    fi
  fi

  mkdir -p /opt
  chown dependabot:dependabot /opt
  chgrp dependabot /etc/ssl/certs
  chmod g+w /etc/ssl/certs
EOT

USER dependabot
ENV DEPENDABOT_HOME="/home/dependabot"
WORKDIR $DEPENDABOT_HOME

COPY --chown=dependabot:dependabot LICENSE $DEPENDABOT_HOME

# Install Ruby from official Docker image
# When bumping Ruby minor, need to also add the previous version to `bundler/helpers/v2/monkey_patches/definition_ruby_version_patch.rb`
COPY --from=docker.io/library/ruby:3.4.5-bookworm --chown=dependabot:dependabot /usr/local /usr/local

# We had to explicitly bump this as the bundled version `0.2.2` in ubuntu 22.04 has a bug.
# Once Ubuntu base image pulls in a new enough yaml version, we may not need to
# explicitly manage this. However, if we do opt to pull it back out, see all changes
# required in https://github.com/dependabot/dependabot-core/pull/7112
ARG LIBYAML_VERSION=0.2.5
RUN curl -sL https://pyyaml.org/download/libyaml/yaml-$LIBYAML_VERSION.tar.gz -o libyaml.tar.gz && \
  mkdir -p $DEPENDABOT_HOME/src/libyaml && \
  tar -xvf libyaml.tar.gz -C $DEPENDABOT_HOME/src/libyaml && \
  rm libyaml.tar.gz

# For users to determine if dependabot is running
ENV DEPENDABOT=true

# Disable automatic pulling of files stored with Git LFS
# This avoids downloading large files not necessary for the dependabot scripts
ENV GIT_LFS_SKIP_SMUDGE=1

# Place a git shim ahead of git on the path to rewrite git arguments to use HTTPS.
ARG SHIM="https://github.com/dependabot/git-shim/releases/download/v1.4.0/git-v1.4.0-linux-${TARGETARCH}.tar.gz"
RUN curl -sL $SHIM -o git-shim.tar.gz && mkdir -p ~/bin && tar -xvf git-shim.tar.gz -C ~/bin && rm git-shim.tar.gz

COPY --chown=dependabot:dependabot omnibus omnibus
COPY --chown=dependabot:dependabot updater/Gemfile updater/Gemfile.lock dependabot-updater/

COPY --chown=dependabot:dependabot common/.bundle common/dependabot-common.gemspec common/
COPY --chown=dependabot:dependabot common/lib/dependabot.rb common/lib/dependabot.rb
COPY --chown=dependabot:dependabot bun/.bundle bun/dependabot-bun.gemspec bun/
COPY --chown=dependabot:dependabot bundler/.bundle bundler/dependabot-bundler.gemspec bundler/
COPY --chown=dependabot:dependabot cargo/.bundle cargo/dependabot-cargo.gemspec cargo/
COPY --chown=dependabot:dependabot composer/.bundle composer/dependabot-composer.gemspec composer/
COPY --chown=dependabot:dependabot devcontainers/.bundle devcontainers/dependabot-devcontainers.gemspec devcontainers/
COPY --chown=dependabot:dependabot docker/.bundle docker/dependabot-docker.gemspec docker/
COPY --chown=dependabot:dependabot docker_compose/.bundle docker_compose/dependabot-docker_compose.gemspec docker_compose/
COPY --chown=dependabot:dependabot dotnet_sdk/.bundle dotnet_sdk/dependabot-dotnet_sdk.gemspec dotnet_sdk/
COPY --chown=dependabot:dependabot elm/.bundle elm/dependabot-elm.gemspec elm/
COPY --chown=dependabot:dependabot git_submodules/.bundle git_submodules/dependabot-git_submodules.gemspec git_submodules/
COPY --chown=dependabot:dependabot github_actions/.bundle github_actions/dependabot-github_actions.gemspec github_actions/
COPY --chown=dependabot:dependabot go_modules/.bundle go_modules/dependabot-go_modules.gemspec go_modules/
COPY --chown=dependabot:dependabot gradle/.bundle gradle/dependabot-gradle.gemspec gradle/
COPY --chown=dependabot:dependabot helm/.bundle helm/dependabot-helm.gemspec helm/
COPY --chown=dependabot:dependabot hex/.bundle hex/dependabot-hex.gemspec hex/
COPY --chown=dependabot:dependabot maven/.bundle maven/dependabot-maven.gemspec maven/
COPY --chown=dependabot:dependabot npm_and_yarn/.bundle npm_and_yarn/dependabot-npm_and_yarn.gemspec npm_and_yarn/
COPY --chown=dependabot:dependabot pub/.bundle pub/dependabot-pub.gemspec pub/
COPY --chown=dependabot:dependabot python/.bundle python/dependabot-python.gemspec python/
COPY --chown=dependabot:dependabot rust_toolchain/.bundle rust_toolchain/dependabot-rust_toolchain.gemspec rust_toolchain/
COPY --chown=dependabot:dependabot silent/.bundle silent/dependabot-silent.gemspec silent/
COPY --chown=dependabot:dependabot swift/.bundle swift/dependabot-swift.gemspec swift/
COPY --chown=dependabot:dependabot terraform/.bundle terraform/dependabot-terraform.gemspec terraform/
COPY --chown=dependabot:dependabot uv/.bundle uv/dependabot-uv.gemspec uv/
COPY --chown=dependabot:dependabot vcpkg/.bundle vcpkg/dependabot-vcpkg.gemspec vcpkg/
COPY --chown=dependabot:dependabot conda/.bundle conda/dependabot-conda.gemspec conda/

# prevent having all the source in every ecosystem image
<<<<<<< HEAD
RUN for ecosystem in git_submodules terraform github_actions hex elm docker docker_compose nuget maven gradle cargo composer go_modules python pub npm_and_yarn bundler silent swift devcontainers dotnet_sdk bun uv helm vcpkg rust_toolchain conda; do \
=======
RUN for ecosystem in git_submodules terraform github_actions hex elm docker docker_compose maven gradle cargo composer go_modules python pub npm_and_yarn bundler silent swift devcontainers dotnet_sdk bun uv helm vcpkg rust_toolchain; do \
>>>>>>> f0e9083d
    mkdir -p $ecosystem/lib/dependabot; \
    touch $ecosystem/lib/dependabot/$ecosystem.rb; \
  done

WORKDIR $DEPENDABOT_HOME/dependabot-updater

# RubyGems & Bundler should be bumped together following these steps:
# * Bump RubyGems version below. That will also automatically update the default Bundler version.
# * Regenerate `updater/Gemfile.lock` via `BUNDLE_GEMFILE=updater/Gemfile bundle lock --update --bundler`.
# * Regenerate `Gemfile.lock` via `bundle lock --update --bundler`.
#
# Note that RubyGems & Bundler versions are currently released in sync, but
# RubyGems version is one major ahead. So when bumping to RubyGems 3.y.z, Bundler
# version will jump to 2.y.z
ARG RUBYGEMS_VERSION=3.6.9
ARG GEM_ENABLED=true
RUN if [[ "$GEM_ENABLED" == "true" ]]; then \
    gem update --system $RUBYGEMS_VERSION; \
    bundle config set --global build.psych --with-libyaml-source-dir=$DEPENDABOT_HOME/src/libyaml/yaml-$LIBYAML_VERSION; \
    bundle config set --local path 'vendor'; \
    bundle config set --local frozen 'true'; \
    bundle config set --local without 'development'; \
    bundle install; \
    rm -rf ~/.bundle/cache; \
  fi


ENV PATH="$DEPENDABOT_HOME/bin:$PATH"
ENV DEPENDABOT_NATIVE_HELPERS_PATH="/opt"

# Make the build arg available inside the Dependabot container
ARG DEPENDABOT_UPDATER_VERSION=development
ENV DEPENDABOT_UPDATER_VERSION=$DEPENDABOT_UPDATER_VERSION

USER root

CMD ["bin/run"]<|MERGE_RESOLUTION|>--- conflicted
+++ resolved
@@ -134,11 +134,8 @@
 COPY --chown=dependabot:dependabot conda/.bundle conda/dependabot-conda.gemspec conda/
 
 # prevent having all the source in every ecosystem image
-<<<<<<< HEAD
+
 RUN for ecosystem in git_submodules terraform github_actions hex elm docker docker_compose nuget maven gradle cargo composer go_modules python pub npm_and_yarn bundler silent swift devcontainers dotnet_sdk bun uv helm vcpkg rust_toolchain conda; do \
-=======
-RUN for ecosystem in git_submodules terraform github_actions hex elm docker docker_compose maven gradle cargo composer go_modules python pub npm_and_yarn bundler silent swift devcontainers dotnet_sdk bun uv helm vcpkg rust_toolchain; do \
->>>>>>> f0e9083d
     mkdir -p $ecosystem/lib/dependabot; \
     touch $ecosystem/lib/dependabot/$ecosystem.rb; \
   done
